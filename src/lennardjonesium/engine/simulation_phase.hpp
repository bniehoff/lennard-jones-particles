/**
 * simulation_phase.hpp
 * 
 * Copyright (c) 2021-2022 Benjamin E. Niehoff
 * 
 * This file is part of Lennard-Jonesium.
 * 
 * Lennard-Jonesium is free software: you can redistribute
 * it and/or modify it under the terms of the GNU General Public
 * License as published by the Free Software Foundation, either
 * version 3 of the License, or (at your option) any later version.
 * 
 * Lennard-Jonesium is distributed in the hope that it will
 * be useful, but WITHOUT ANY WARRANTY; without even the implied
 * warranty of MERCHANTABILITY or FITNESS FOR A PARTICULAR PURPOSE.
 * See the GNU General Public License for more details.
 * 
 * You should have received a copy of the GNU General Public
 * License along with Lennard-Jonesium.  If not, see
 * <https://www.gnu.org/licenses/>.
 */

#ifndef LJ_SIMULATION_PHASE_HPP
#define LJ_SIMULATION_PHASE_HPP

#include <memory>
#include <vector>
#include <variant>
#include <limits>

#include <lennardjonesium/tools/system_parameters.hpp>
#include <lennardjonesium/tools/moving_sample.hpp>
#include <lennardjonesium/physics/measurements.hpp>
#include <lennardjonesium/physics/observation.hpp>

namespace engine
{
    /**
     * We use the Command pattern to implement communication between the SimulationPhase and the
     * Simulation.  A Command is a std::variant among the following types.  When the Simulation
     * receives a Command, it will execute the appropriate action.
     * 
     * We use std::variant and delegate the interpretation of these commands to the Simulation, so
     * that SimulationPhase does not acquire a dependency on Simulation in order to effectively
     * control it.
     */

    // Record an observation result computed from statistical data
    struct RecordObservation {
        std::unique_ptr<physics::Observation> observation;
    };

    // Adjust the temperature of the system
    struct SetTemperature
    {
        double temperature;
    };

    // On success, end this phase and move on to next
    struct PhaseComplete {};

    // On failure, end simulation
    struct AbortSimulation {};

    // The Command variant itself
    using Command = std::variant<
        std::monostate,
        RecordObservation,
        SetTemperature,
        PhaseComplete,
        AbortSimulation
    >;

    class SimulationPhase
    {
        /**
         * A SimulationPhase drives a particular phase of the simulation (e.g. equilibration or
         * observation, etc.).  The Simulator provides the SimulationPhase with the data measured
         * from the SystemState at every time step, and the SimulationPhase makes decisions about
         * whatever actions to take next (by issuing Commands).  The SimulationPhase can have
         * internal state (such as further statistical computations).
         * 
         * SimulationPhase must be given in its constructor the time step on which it will start
         * running.  In practice we will use a factory method and dynamic allocation to achieve
         * this.
         */
        public:
            // Evaluate the thermodynamic properties of the state and issue commands
            virtual Command
            evaluate(int time_step, const physics::Thermodynamics& thermodynamics) = 0;

            virtual ~SimulationPhase() = default;
        
        protected:
            const int start_time_{};

            explicit SimulationPhase(int start_time) : start_time_{start_time} {}
    };

    struct EquilibrationParameters
    {
        /**
         * This really ought to be a nested struct inside EquilibrationPhase below, however there
         * is a bug in GCC that prevents default-initializing it properly:
         * 
         *      https://gcc.gnu.org/bugzilla/show_bug.cgi?id=88165
         * 
         * An alternative is to provide a default constructor, but then it will not be recognized
         * as an aggregate type, and thus wouldn't allow designated initialization (which is a very
         * convenient way to define these parameters).
         */

        double tolerance = 0.05;
        int sample_size = 50;
        int assessment_interval = 200;
        int steady_state_time = 1000;
        int timeout = 5000;
    };

    class EquilibrationPhase : public SimulationPhase
    {
        /**
         * EquilibrationPhase will attempt to drive the system toward equilibrium at the desired
         * temperature.  Since temperature is a dependent variable in the microcanonical ensemble,
         * we cannot actually set a temperature directly; it must be measured instead.  The
         * InitialCondition attempts to build a state which is close to the desired temperature
         * by using a Maxwell distribution of velocities.  However, this process is not perfect.
         * So, the EquilibrationPhase monitors the system for some time, taking
         * temperature readings, and occasionally rescaling the velocities until the desired
         * temperature is reached and remains sufficiently stable for some amount of time.
         */

        public:
            /**
             * EquilibrationPhase has a lot of parameters that govern the equilibration process.
             * These are organized in the Parameters struct.  Their meaning is as follows:
             * 
             * tolerance:  The allowed relative error between the system temperature and the
             *      target temperature.
             * 
             * sample_size:  The number of recent temperature measurements to use when estimating
             *      the system temperature.
             * 
             * assessment_interval:  The number of time steps after which to estimate the system
             *      temperature and make a decision.  If the temperature falls outside the
             *      tolerance range from the target temperature, then we issue a Command to rescale
             *      the system temperature.
             * 
             * steady_state_time:  If we pass this number of time steps without having to adjust
             *      the system temperature, then we consider the system to be in equilibrium at the
             *      target temperature, and we can exit the equilibration phase.
             * 
             * timeout:  If we pass this number of time steps without reaching equilibrium, then we
             *      determine that the system cannot equilibrate and we abort the simulation.
             */
            
            // The parameters will use the above defaults if not given
            EquilibrationPhase(
                int start_time,
                tools::SystemParameters system_parameters,
<<<<<<< HEAD
                EquilibrationParameters equilibration_parameters = {}
=======
                Parameters equilibration_parameters = {}
>>>>>>> d1887b13
            )
                : SimulationPhase{start_time},
                  temperatures_(equilibration_parameters.sample_size),
                  system_parameters_{system_parameters},
                  equilibration_parameters_{equilibration_parameters},
                  last_assessment_time_{start_time},
                  last_adjustment_time_{start_time}
            {}

            virtual Command
            evaluate(int time_step, const physics::Thermodynamics& thermodynamics) override;
        
        private:
            tools::MovingSample<double> temperatures_;
            tools::SystemParameters system_parameters_;
<<<<<<< HEAD
            EquilibrationParameters equilibration_parameters_;
=======
            Parameters equilibration_parameters_;
>>>>>>> d1887b13
            double last_mean_temperature_{std::numeric_limits<double>::signaling_NaN()};
            int last_assessment_time_;
            int last_adjustment_time_;
    };

    struct ObservationParameters
    {
        /**
         * This really ought to be a nested struct inside EquilibrationPhase below, however there
         * is a bug in GCC that prevents default-initializing it properly:
         * 
         *      https://gcc.gnu.org/bugzilla/show_bug.cgi?id=88165
         * 
         * An alternative is to provide a default constructor, but then it will not be recognized
         * as an aggregate type, and thus wouldn't allow designated initialization (which is a very
         * convenient way to define these parameters).
         */

        double tolerance = 0.10;
        int sample_size = 50;
        int observation_interval = 200;
        int observation_count = 20;
    };

    class ObservationPhase : public SimulationPhase
    {
        /**
         * The ObservationPhase passively observes the SystemState and makes periodic Observations
         * of physically relevant quantities.  These include, e.g., the temperature, total energy,
         * pressure, specific heat, and diffusion coefficient.
         */

        public:

            /**
             * The ObservationPhase accepts a Parameters struct to configure its behavior.
             * The entries have the following meanings:
             * 
             * tolerance:  Since temperature is a dependent variable, even after the Equilibration
             *      phase, we cannot guarantee that the temperature will remain stable.  This
             *      parameter gives the allowed window in which the observed temperature will be
             *      considered valid; if the temperature leaves this window, the simulation will be
             *      aborted.  The value given here should probably be larger than the one used for
             *      equilibration.  Some variance in the temperature is necessary for determining
             *      the other observed quantities, such as specific heat.
             * 
             * sample_size:  The number of recent measurements to include in statistics, when making
             *      observations.
             * 
             * observation_interval:  The number of time steps to wait between making observations.
             * 
             * observation_count:  The number of observations to make; this determines the running
             *      time of the full experiment.  Note that if the temperature strays outside the
             *      given tolerance, then the experiment will be ended; however, observations made
             *      up to that point should be valid (since they were made at a temperature within
             *      the allowed tolerance.)
             */
<<<<<<< HEAD
=======
            struct Parameters
            {
                double tolerance = 0.10;
                int sample_size = 50;
                int observation_interval = 200;
                int observation_count = 20;

                // We explicitly define a default constructor as demonstrated in this bug report:
                // https://gcc.gnu.org/bugzilla/show_bug.cgi?id=88165
                Parameters() {}
            };

>>>>>>> d1887b13
            // The parameters will use the above defaults if not given
            ObservationPhase(
                int start_time,
                tools::SystemParameters system_parameters,
<<<<<<< HEAD
                ObservationParameters observation_parameters = {}
=======
                Parameters observation_parameters = {}
>>>>>>> d1887b13
            )
                : SimulationPhase{start_time},
                  temperatures_{observation_parameters.sample_size},
                  system_parameters_{system_parameters},
                  observation_parameters_{observation_parameters}
            {}

            virtual Command
            evaluate(int time_step, const physics::Thermodynamics& thermodynamics) override;
        
        private:
            tools::MovingSample<double> temperatures_;
            tools::SystemParameters system_parameters_;
<<<<<<< HEAD
            ObservationParameters observation_parameters_;
=======
            Parameters observation_parameters_;
>>>>>>> d1887b13
    };
} // namespace engine


#endif<|MERGE_RESOLUTION|>--- conflicted
+++ resolved
@@ -158,11 +158,7 @@
             EquilibrationPhase(
                 int start_time,
                 tools::SystemParameters system_parameters,
-<<<<<<< HEAD
                 EquilibrationParameters equilibration_parameters = {}
-=======
-                Parameters equilibration_parameters = {}
->>>>>>> d1887b13
             )
                 : SimulationPhase{start_time},
                   temperatures_(equilibration_parameters.sample_size),
@@ -178,11 +174,7 @@
         private:
             tools::MovingSample<double> temperatures_;
             tools::SystemParameters system_parameters_;
-<<<<<<< HEAD
             EquilibrationParameters equilibration_parameters_;
-=======
-            Parameters equilibration_parameters_;
->>>>>>> d1887b13
             double last_mean_temperature_{std::numeric_limits<double>::signaling_NaN()};
             int last_assessment_time_;
             int last_adjustment_time_;
@@ -240,30 +232,11 @@
              *      up to that point should be valid (since they were made at a temperature within
              *      the allowed tolerance.)
              */
-<<<<<<< HEAD
-=======
-            struct Parameters
-            {
-                double tolerance = 0.10;
-                int sample_size = 50;
-                int observation_interval = 200;
-                int observation_count = 20;
-
-                // We explicitly define a default constructor as demonstrated in this bug report:
-                // https://gcc.gnu.org/bugzilla/show_bug.cgi?id=88165
-                Parameters() {}
-            };
-
->>>>>>> d1887b13
             // The parameters will use the above defaults if not given
             ObservationPhase(
                 int start_time,
                 tools::SystemParameters system_parameters,
-<<<<<<< HEAD
                 ObservationParameters observation_parameters = {}
-=======
-                Parameters observation_parameters = {}
->>>>>>> d1887b13
             )
                 : SimulationPhase{start_time},
                   temperatures_{observation_parameters.sample_size},
@@ -277,13 +250,8 @@
         private:
             tools::MovingSample<double> temperatures_;
             tools::SystemParameters system_parameters_;
-<<<<<<< HEAD
             ObservationParameters observation_parameters_;
-=======
-            Parameters observation_parameters_;
->>>>>>> d1887b13
-    };
+    };
+
 } // namespace engine
-
-
 #endif